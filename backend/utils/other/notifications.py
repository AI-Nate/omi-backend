--- conflicted
+++ resolved
@@ -1,28 +1,15 @@
 import asyncio
 import concurrent.futures
-<<<<<<< HEAD
 from datetime import datetime, time
-=======
->>>>>>> ec3797e3
-import uuid
 from datetime import datetime
-
 import pytz
-<<<<<<< HEAD
-import json
-=======
-
->>>>>>> ec3797e3
 import database.chat as chat_db
 import database.memories as memories_db
 import database.notifications as notification_db
 from utils.llm import get_memory_summary
-<<<<<<< HEAD
 from models.notification_message import NotificationMessage
-=======
 from utils.notifications import send_notification, send_bulk_notification
 
->>>>>>> ec3797e3
 
 async def start_cron_job():
     if should_run_job():
@@ -62,15 +49,9 @@
     user_id = user_data[0]
     fcm_token = user_data[1]
     daily_summary_title = "Here is your action plan for tomorrow"
-    msg = 'There were no memories today, don\'t forget to wear your Friend tomorrow 😁'
-<<<<<<< HEAD
     memories = memories_db.filter_memories_by_date(user_id, datetime.combine(datetime.now().date(), time.min), datetime.now())  
     if not memories:       
-=======
-    memories = memories_db.get_memories(user_id)
-    if not memories:
->>>>>>> ec3797e3
-        summary = msg
+        return
     else:
         summary = get_memory_summary('This User', memories)
 
