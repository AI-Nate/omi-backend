--- conflicted
+++ resolved
@@ -100,12 +100,6 @@
   Widget build(BuildContext context) {
     print('building memories page');
     super.build(context);
-<<<<<<< HEAD
-    return Consumer<MemoryProvider>(
-      builder: (context, memoryProvider, child) {
-        bool isEmpty = memoryProvider.memories.isEmpty && !memoryProvider.isLoadingMemories;
-        return CustomScrollView(
-=======
     return Consumer<MemoryProvider>(builder: (context, memoryProvider, child) {
       bool isEmpty = memoryProvider.memories.isEmpty && !memoryProvider.isLoadingMemories;
       return RefreshIndicator(
@@ -115,7 +109,6 @@
           return await memoryProvider.getInitialMemories();
         },
         child: CustomScrollView(
->>>>>>> a21cd31c
           slivers: [
             SliverToBoxAdapter(child: SizedBox(height: isEmpty ? 8 : 32)),
             isEmpty
@@ -278,14 +271,8 @@
               child: SizedBox(height: 80),
             ),
           ],
-<<<<<<< HEAD
-        );
-      },
-    );
-=======
         ),
       );
     });
->>>>>>> a21cd31c
   }
 }