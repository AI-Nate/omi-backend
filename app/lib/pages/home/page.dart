import 'dart:async';
import 'dart:io';

import 'package:flutter/material.dart';
import 'package:flutter_foreground_task/flutter_foreground_task.dart';
import 'package:friend_private/backend/http/api/users.dart';
import 'package:friend_private/backend/preferences.dart';
import 'package:friend_private/backend/schema/app.dart';
import 'package:friend_private/backend/schema/geolocation.dart';
import 'package:friend_private/main.dart';
import 'package:friend_private/pages/apps/page.dart';
import 'package:friend_private/pages/chat/page.dart';
import 'package:friend_private/pages/conversations/conversations_page.dart';
import 'package:friend_private/pages/facts/page.dart';
import 'package:friend_private/pages/home/widgets/chat_apps_dropdown_widget.dart';
import 'package:friend_private/pages/home/widgets/search_page.dart';
import 'package:friend_private/pages/home/widgets/speech_language_sheet.dart';
import 'package:friend_private/pages/settings/page.dart';
import 'package:friend_private/providers/app_provider.dart';
import 'package:friend_private/providers/capture_provider.dart';
import 'package:friend_private/providers/connectivity_provider.dart';
import 'package:friend_private/providers/device_provider.dart';
import 'package:friend_private/providers/home_provider.dart';
import 'package:friend_private/providers/conversation_provider.dart';
import 'package:friend_private/providers/message_provider.dart';
import 'package:friend_private/services/notifications.dart';
import 'package:friend_private/utils/analytics/analytics_manager.dart';
import 'package:friend_private/utils/analytics/mixpanel.dart';
import 'package:friend_private/utils/audio/foreground.dart';
import 'package:friend_private/widgets/upgrade_alert.dart';
import 'package:gradient_borders/gradient_borders.dart';
import 'package:instabug_flutter/instabug_flutter.dart';
import 'package:permission_handler/permission_handler.dart';
import 'package:provider/provider.dart';
import 'package:upgrader/upgrader.dart';

import 'widgets/battery_info_widget.dart';

class HomePageWrapper extends StatefulWidget {
  final String? navigateToRoute;
  const HomePageWrapper({super.key, this.navigateToRoute});

  @override
  State<HomePageWrapper> createState() => _HomePageWrapperState();
}

class _HomePageWrapperState extends State<HomePageWrapper> {
  String? _navigateToRoute;

  @override
  void initState() {
    WidgetsBinding.instance.addPostFrameCallback((_) async {
      if (SharedPreferencesUtil().notificationsEnabled != await Permission.notification.isGranted) {
        SharedPreferencesUtil().notificationsEnabled = await Permission.notification.isGranted;
        AnalyticsManager().setUserAttribute('Notifications Enabled', SharedPreferencesUtil().notificationsEnabled);
      }
      if (SharedPreferencesUtil().notificationsEnabled) {
        NotificationService.instance.register();
      }
      if (SharedPreferencesUtil().locationEnabled != await Permission.location.isGranted) {
        SharedPreferencesUtil().locationEnabled = await Permission.location.isGranted;
        AnalyticsManager().setUserAttribute('Location Enabled', SharedPreferencesUtil().locationEnabled);
      }
      if (mounted) {
        context.read<DeviceProvider>().periodicConnect('coming from HomePageWrapper');
      }
      if (mounted) {
        await context.read<ConversationProvider>().getInitialConversations();
      }
      if (mounted) {
        context.read<AppProvider>().setSelectedChatAppId(null);
      }
    });
    _navigateToRoute = widget.navigateToRoute;
    super.initState();
  }

  @override
  Widget build(BuildContext context) {
    return HomePage(navigateToRoute: _navigateToRoute);
  }
}

class HomePage extends StatefulWidget {
  final String? navigateToRoute;
  const HomePage({super.key, this.navigateToRoute});

  @override
  State<HomePage> createState() => _HomePageState();
}

class _HomePageState extends State<HomePage> with WidgetsBindingObserver, TickerProviderStateMixin {
  ForegroundUtil foregroundUtil = ForegroundUtil();
  List<Widget> screens = [Container(), const SizedBox(), const SizedBox(), const SizedBox()];

  final _upgrader = MyUpgrader(debugLogging: false, debugDisplayOnce: false);
  bool scriptsInProgress = false;

  PageController? _controller;

  void _initiateApps() {
    context.read<AppProvider>().getApps();
  }

  @override
  void didChangeAppLifecycleState(AppLifecycleState state) {
    super.didChangeAppLifecycleState(state);
    String event = '';
    if (state == AppLifecycleState.paused) {
      event = 'App is paused';
    } else if (state == AppLifecycleState.resumed) {
      event = 'App is resumed';
    } else if (state == AppLifecycleState.hidden) {
      event = 'App is hidden';
    } else if (state == AppLifecycleState.detached) {
      event = 'App is detached';
    } else {
      return;
    }
    debugPrint(event);
    InstabugLog.logInfo(event);
  }

  ///Screens with respect to subpage
  final Map<String, Widget> screensWithRespectToPath = {
    '/settings': const SettingsPage(showAppBar: true),
    '/facts': const FactsPage(),
  };
  bool? previousConnection;

  void _onReceiveTaskData(dynamic data) async {
    debugPrint('_onReceiveTaskData $data');
    if (data is! Map<String, dynamic>) return;
    if (!(data.containsKey('latitude') && data.containsKey('longitude'))) return;
    await updateUserGeolocation(
      geolocation: Geolocation(
        latitude: data['latitude'],
        longitude: data['longitude'],
        accuracy: data['accuracy'],
        altitude: data['altitude'],
        time: DateTime.parse(data['time']).toUtc(),
      ),
    );
  }

  @override
  void initState() {
    SharedPreferencesUtil().onboardingCompleted = true;

    // Navigate uri
    Uri? navigateToUri;
    var pageAlias = "home";
    var homePageIdx = 0;
    String? detailPageId;
    if (widget.navigateToRoute != null && widget.navigateToRoute!.isNotEmpty) {
      navigateToUri = Uri.tryParse("http://localhost.com${widget.navigateToRoute!}");
      debugPrint("initState ${navigateToUri?.pathSegments.join("...")}");
      var segments = navigateToUri?.pathSegments ?? [];
      if (segments.isNotEmpty) {
        pageAlias = segments[0];
      }
      if (segments.length > 1) {
        detailPageId = segments[1];
      }

      switch (pageAlias) {
        case "memories":
          homePageIdx = 0;
          break;
        case "chat":
          homePageIdx = 1;
        case "apps":
          homePageIdx = 2;
          break;
      }
    }

    // Home controler
    _controller = PageController(initialPage: homePageIdx);
    context.read<HomeProvider>().selectedIndex = homePageIdx;
    context.read<HomeProvider>().onSelectedIndexChanged = (index) {
      _controller?.animateToPage(index, duration: const Duration(milliseconds: 200), curve: Curves.easeInOut);
    };
    WidgetsBinding.instance.addObserver(this);

    WidgetsBinding.instance.addPostFrameCallback((_) async {
      _initiateApps();

      // ForegroundUtil.requestPermissions();
      await ForegroundUtil.initializeForegroundService();
      ForegroundUtil.startForegroundTask();
      if (mounted) {
        await Provider.of<HomeProvider>(context, listen: false).setUserPeople();
      }
      if (mounted) {
        await Provider.of<CaptureProvider>(context, listen: false)
            .streamDeviceRecording(device: Provider.of<DeviceProvider>(context, listen: false).connectedDevice);
      }

      // Navigate
      switch (pageAlias) {
        case "chat":
          if (detailPageId != null && detailPageId.isNotEmpty) {
            var appId = detailPageId != "omi" ? detailPageId : ''; // omi ~ no select
            if (mounted) {
              var appProvider = Provider.of<AppProvider>(context, listen: false);
              var messageProvider = Provider.of<MessageProvider>(context, listen: false);
              App? selectedApp;
              if (appId.isNotEmpty) {
                selectedApp = await appProvider.getAppFromId(appId);
              }
              appProvider.setSelectedChatAppId(appId);
              await messageProvider.refreshMessages();
              if (messageProvider.messages.isEmpty) {
                messageProvider.sendInitialAppMessage(selectedApp);
              }
            }
          } else {
            if (mounted) {
              await Provider.of<MessageProvider>(context, listen: false).refreshMessages();
            }
          }
          break;
        case "settings":
          MyApp.navigatorKey.currentState?.push(
            MaterialPageRoute(
              builder: (context) => const SettingsPage(showAppBar: true),
            ),
          );
          break;
        case "facts":
          MyApp.navigatorKey.currentState?.push(
            MaterialPageRoute(
              builder: (context) => const FactsPage(),
            ),
          );
          break;
        default:
      }
    });

    _listenToMessagesFromNotification();
    super.initState();

    // After init
    FlutterForegroundTask.addTaskDataCallback(_onReceiveTaskData);
  }

  void _listenToMessagesFromNotification() {
    NotificationService.instance.listenForServerMessages.listen((message) {
      if (mounted) {
        var selectedApp = Provider.of<AppProvider>(context, listen: false).getSelectedApp();
        if (selectedApp == null || message.appId == selectedApp.id) {
          Provider.of<MessageProvider>(context, listen: false).addMessage(message);
        }
        // chatPageKey.currentState?.scrollToBottom();
      }
    });
  }

  @override
  Widget build(BuildContext context) {
    return MyUpgradeAlert(
      upgrader: _upgrader,
      dialogStyle: Platform.isIOS ? UpgradeDialogStyle.cupertino : UpgradeDialogStyle.material,
      child: Consumer<ConnectivityProvider>(
        builder: (ctx, connectivityProvider, child) {
          bool isConnected = connectivityProvider.isConnected;
          previousConnection ??= true;
          if (previousConnection != isConnected) {
            previousConnection = isConnected;
            if (!isConnected) {
              Future.delayed(Duration.zero, () {
                if (mounted) {
                  ScaffoldMessenger.of(ctx).showMaterialBanner(
                    MaterialBanner(
                      content: const Text('No internet connection. Please check your connection.'),
                      backgroundColor: Colors.red,
                      actions: [
                        TextButton(
                          onPressed: () {
                            ScaffoldMessenger.of(ctx).hideCurrentMaterialBanner();
                          },
                          child: const Text('Dismiss'),
                        ),
                      ],
                    ),
                  );
                }
              });
            } else {
              Future.delayed(Duration.zero, () {
                if (mounted) {
                  ScaffoldMessenger.of(ctx).hideCurrentMaterialBanner();
                  ScaffoldMessenger.of(ctx).showMaterialBanner(
                    MaterialBanner(
                      content: const Text('Internet connection is restored.'),
                      backgroundColor: Colors.green,
                      actions: [
                        TextButton(
                          onPressed: () {
                            if (mounted) {
                              ScaffoldMessenger.of(ctx).hideCurrentMaterialBanner();
                            }
                          },
                          child: const Text('Dismiss'),
                        ),
                      ],
                      onVisible: () => Future.delayed(const Duration(seconds: 3), () {
                        ScaffoldMessenger.of(ctx).hideCurrentMaterialBanner();
                      }),
                    ),
                  );
                }

                WidgetsBinding.instance.addPostFrameCallback((_) async {
                  if (mounted) {
                    if (ctx.read<ConversationProvider>().conversations.isEmpty) {
                      await ctx.read<ConversationProvider>().getInitialConversations();
                    }
                    if (ctx.read<MessageProvider>().messages.isEmpty) {
                      await ctx.read<MessageProvider>().refreshMessages();
                    }
                  }
                });
              });
            }
          }
          return child!;
        },
        child: Scaffold(
          backgroundColor: Theme.of(context).colorScheme.primary,
          body: DefaultTabController(
            length: 4,
            initialIndex: _controller?.initialPage ?? 0,
            child: GestureDetector(
              onTap: () {
                primaryFocus?.unfocus();
                // context.read<HomeProvider>().memoryFieldFocusNode.unfocus();
                // context.read<HomeProvider>().chatFieldFocusNode.unfocus();
              },
              child: Stack(
                children: [
                  Center(
                    child: PageView(
                      controller: _controller,
                      physics: const NeverScrollableScrollPhysics(),
                      children: const [
                        ConversationsPage(),
                        ChatPage(),
                        AppsPage(),
                        SettingsPage(showAppBar: false),
                      ],
                    ),
                  ),
                  Consumer<HomeProvider>(
                    builder: (context, home, child) {
                      if (home.chatFieldFocusNode.hasFocus ||
                          home.conversationFieldFocusNode.hasFocus ||
                          home.appsSearchFieldFocusNode.hasFocus) {
                        return const SizedBox.shrink();
                      } else {
                        return Align(
                          alignment: Alignment.bottomCenter,
                          child: Container(
                            margin: const EdgeInsets.fromLTRB(20, 16, 20, 42),
                            decoration: const BoxDecoration(
                              color: Colors.black,
                              borderRadius: BorderRadius.all(Radius.circular(16)),
                              border: GradientBoxBorder(
                                gradient: LinearGradient(colors: [
                                  Color.fromARGB(127, 208, 208, 208),
                                  Color.fromARGB(127, 188, 99, 121),
                                  Color.fromARGB(127, 86, 101, 182),
                                  Color.fromARGB(127, 126, 190, 236)
                                ]),
                                width: 2,
                              ),
                              shape: BoxShape.rectangle,
                            ),
                            child: TabBar(
<<<<<<< HEAD
                              labelPadding: const EdgeInsets.only(top: 4, bottom: 4),
                              indicatorPadding: EdgeInsets.zero,
=======
                              padding: const EdgeInsets.only(top: 4, bottom: 4, left: 8, right: 8),
                              labelPadding: EdgeInsets.zero,
>>>>>>> b2ecfdf5
                              onTap: (index) {
                                MixpanelManager()
                                    .bottomNavigationTabClicked(['Memories', 'Chat', 'Apps', 'Settings'][index]);
                                primaryFocus?.unfocus();
                                home.setIndex(index);
                                _controller?.animateToPage(index,
                                    duration: const Duration(milliseconds: 200), curve: Curves.easeInOut);
                              },
                              indicatorColor: Colors.transparent,
                              tabs: [
                                Tab(
                                  child: Text(
                                    'Home',
                                    style: TextStyle(
                                      color: home.selectedIndex == 0 ? Colors.white : Colors.grey,
                                      fontSize: MediaQuery.sizeOf(context).width < 410 ? 13 : 15,
                                    ),
                                  ),
                                ),
                                Tab(
                                  child: Text(
                                    'Chat',
                                    style: TextStyle(
                                      color: home.selectedIndex == 1 ? Colors.white : Colors.grey,
                                      fontSize: MediaQuery.sizeOf(context).width < 410 ? 13 : 15,
                                    ),
                                  ),
                                ),
                                Tab(
                                  child: Text(
                                    'Apps',
                                    style: TextStyle(
                                      color: home.selectedIndex == 2 ? Colors.white : Colors.grey,
                                      fontSize: MediaQuery.sizeOf(context).width < 410 ? 13 : 15,
                                    ),
                                  ),
                                ),
                                Tab(
                                  child: Text(
                                    'Settings',
                                    style: TextStyle(
                                      color: home.selectedIndex == 3 ? Colors.white : Colors.grey,
                                      fontSize: MediaQuery.sizeOf(context).width < 410 ? 13 : 15,
                                    ),
                                  ),
                                ),
                              ],
                            ),
                          ),
                        );
                      }
                    },
                  ),
                ],
              ),
            ),
          ),
          appBar: AppBar(
            automaticallyImplyLeading: false,
            backgroundColor: Theme.of(context).colorScheme.surface,
            title: Row(
              mainAxisAlignment: MainAxisAlignment.spaceBetween,
              crossAxisAlignment: CrossAxisAlignment.center,
              children: [
                const BatteryInfoWidget(),
                Consumer<HomeProvider>(
                  builder: (context, provider, child) {
                    if (provider.selectedIndex == 1) {
                      return Padding(
                        padding: EdgeInsets.only(right: MediaQuery.sizeOf(context).width * 0.08),
                        child: ChatAppsDropdownWidget(
                          controller: _controller,
                        ),
                      );
                    } else if (provider.selectedIndex == 2) {
                      return Padding(
                        padding: EdgeInsets.only(right: MediaQuery.sizeOf(context).width * 0.1),
                        child: const Text('Apps', style: TextStyle(color: Colors.white, fontSize: 18)),
                      );
                    } else {
                      return Flexible(
                        child: Row(
                          children: [
                            const Spacer(),
                            SpeechLanguageSheet(
                              recordingLanguage: provider.recordingLanguage,
                              setRecordingLanguage: (language) {
                                provider.setRecordingLanguage(language);

                                // Notify capture provider
                                if (context.mounted) {
                                  context.read<CaptureProvider>().onRecordProfileSettingChanged();
                                }
                              },
                              availableLanguages: provider.availableLanguages,
                            ),
                          ],
                        ),
                      );
                    }
                  },
                ),
                Row(
                  children: [
                    Consumer2<ConversationProvider, HomeProvider>(builder: (context, convoProvider, home, child) {
                      if (home.selectedIndex != 0 ||
                          !convoProvider.hasNonDiscardedConversations ||
                          convoProvider.isLoadingConversations) {
                        return const SizedBox.shrink();
                      }
                      return Row(
                        children: [
                          const SizedBox(width: 10),
                          IconButton(
                            onPressed: () {
                              Navigator.push(
                                context,
                                MaterialPageRoute(
                                  builder: (context) => SearchPage(
                                    conversations: convoProvider.groupedConversations.values.expand((e) => e).toList(),
                                    onQueryChanged: (query) {
                                      convoProvider.searchConversations(query);
                                    },
                                  ),
                                ),
                              );
                            },
                            icon: const Icon(
                              Icons.search,
                              color: Colors.white,
                              size: 24,
                            ),
                          ),
                          IconButton(
                            onPressed: convoProvider.toggleDiscardConversations,
                            icon: Icon(
                              SharedPreferencesUtil().showDiscardedMemories
                                  ? Icons.filter_list_off_sharp
                                  : Icons.filter_list,
                              color: Colors.white,
                              size: 24,
                            ),
                          ),
                        ],
                      );
                    }),
                  ],
                )
              ],
            ),
            elevation: 0,
            centerTitle: true,
          ),
        ),
      ),
    );
  }

  @override
  void dispose() {
    WidgetsBinding.instance.removeObserver(this);
    ForegroundUtil.stopForegroundTask();
    _controller?.dispose();
    _controller = null;
    super.dispose();
  }
}<|MERGE_RESOLUTION|>--- conflicted
+++ resolved
@@ -379,13 +379,8 @@
                               shape: BoxShape.rectangle,
                             ),
                             child: TabBar(
-<<<<<<< HEAD
                               labelPadding: const EdgeInsets.only(top: 4, bottom: 4),
                               indicatorPadding: EdgeInsets.zero,
-=======
-                              padding: const EdgeInsets.only(top: 4, bottom: 4, left: 8, right: 8),
-                              labelPadding: EdgeInsets.zero,
->>>>>>> b2ecfdf5
                               onTap: (index) {
                                 MixpanelManager()
                                     .bottomNavigationTabClicked(['Memories', 'Chat', 'Apps', 'Settings'][index]);
