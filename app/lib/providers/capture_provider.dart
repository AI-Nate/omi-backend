--- conflicted
+++ resolved
@@ -434,10 +434,6 @@
     _storageStream = await _getBleStorageBytesListener(id, onStorageBytesReceived: (List<int> value) async {
       if (value.isEmpty) return;
 
-<<<<<<< HEAD
-=======
-      storageUtil.storeFrameStoragePacket(value);
->>>>>>> d0a23b74
       if (value.length == 1) {
         //result codes i guess
         debugPrint('returned $value');
