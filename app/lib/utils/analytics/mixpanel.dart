import 'package:omi/backend/preferences.dart';
import 'package:omi/backend/schema/memory.dart';
import 'package:omi/backend/schema/conversation.dart';
import 'package:omi/env/env.dart';
import 'package:mixpanel_flutter/mixpanel_flutter.dart';

class MixpanelManager {
  static final MixpanelManager _instance = MixpanelManager._internal();
  static Mixpanel? _mixpanel;
  static final SharedPreferencesUtil _preferences = SharedPreferencesUtil();

  static Future<void> init() async {
    if (Env.mixpanelProjectToken == null) return;
    if (_mixpanel == null) {
      _mixpanel = await Mixpanel.init(
        Env.mixpanelProjectToken!,
        optOutTrackingDefault: false,
        trackAutomaticEvents: true,
      );
      _mixpanel?.setLoggingEnabled(false);
    }
  }

  factory MixpanelManager() {
    return _instance;
  }

  MixpanelManager._internal();

  setPeopleValues() {
    setUserProperty('Notifications Enabled', _preferences.notificationsEnabled);
    setUserProperty('Location Enabled', _preferences.locationEnabled);
    setUserProperty('Apps Enabled Count', _preferences.enabledAppsCount);
    setUserProperty('Apps Integrations Enabled Count', _preferences.enabledAppsIntegrationsCount);
    setUserProperty('Speaker Profile', _preferences.hasSpeakerProfile);
    setUserProperty('Calendar Enabled', _preferences.calendarEnabled);
    setUserProperty('Primary Language', _preferences.userPrimaryLanguage);
    setUserProperty('Authorized Storing Recordings', _preferences.permissionStoreRecordingsEnabled);
  }

  setUserProperty(String key, dynamic value) => _mixpanel?.getPeople().set(key, value);

  void optInTracking() {
    _mixpanel?.optInTracking();
    identify();
  }

  void optOutTracking() {
    _mixpanel?.optOutTracking();
    _mixpanel?.reset();
  }

  void identify() {
    _mixpanel?.identify(_preferences.uid);
    _instance.setPeopleValues();
    setNameAndEmail();
  }

  void migrateUser(String newUid) {
    _mixpanel?.alias(newUid, _preferences.uid);
    _mixpanel?.identify(newUid);
    setNameAndEmail();
  }

  void setNameAndEmail() {
    setUserProperty('\$name', SharedPreferencesUtil().fullName);
    setUserProperty('\$email', SharedPreferencesUtil().email);
  }

  void track(String eventName, {Map<String, dynamic>? properties}) =>
      _mixpanel?.track(eventName, properties: properties);

  void startTimingEvent(String eventName) => _mixpanel?.timeEvent(eventName);

  void onboardingDeviceConnected() => track('Onboarding Device Connected');

  void onboardingCompleted() => track('Onboarding Completed');

  void onboardingStepCompleted(String step) => track('Onboarding Step $step Completed');

  void settingsSaved({
    bool hasWebhookConversationCreated = false,
    bool hasWebhookTranscriptReceived = false,
  }) =>
      track('Developer Settings Saved', properties: {
        'has_webhook_memory_created': hasWebhookConversationCreated,
        'has_webhook_transcript_received': hasWebhookTranscriptReceived,
      });

  void pageOpened(String name) => track('$name Opened');

  void appEnabled(String appId) {
    track('App Enabled', properties: {'app_id': appId});
    setUserProperty('Apps Enabled Count', _preferences.enabledAppsCount);
  }

  void appPurchaseStarted(String appId) => track('App Purchase Started', properties: {'app_id': appId});

  void appPurchaseCompleted(String appId) => track('App Purchase Completed', properties: {'app_id': appId});

  void privateAppSubmitted(Map<String, dynamic> properties) => track('Private App Submitted', properties: properties);

  void publicAppSubmitted(Map<String, dynamic> properties) => track('Public App Submitted', properties: properties);

  void appDisabled(String appId) {
    track('App Disabled', properties: {'app_id': appId});
    setUserProperty('Apps Enabled Count', _preferences.enabledAppsCount);
  }

  void appRated(String appId, double rating) {
    track('App Rated', properties: {'app_id': appId, 'rating': rating});
  }

  void phoneMicRecordingStarted() => track('Phone Mic Recording Started');

  void phoneMicRecordingStopped() => track('Phone Mic Recording Stopped');

  void appResultExpanded(ServerConversation conversation, String appId) {
    track('App Result Expanded', properties: getConversationEventProperties(conversation)..['app_id'] = appId);
  }

  void recordingLanguageChanged(String language) {
    track('Recording Language Changed', properties: {'language': language});
    setUserProperty('Recordings Language', language);
  }

  void calendarEnabled() {
    track('Calendar Enabled');
    setUserProperty('Calendar Enabled', true);
  }

  void calendarDisabled() {
    track('Calendar Disabled');
    setUserProperty('Calendar Enabled', false);
  }

  void calendarModePressed(String mode) => track('Calendar Mode $mode Pressed');

  void calendarTypeChanged(String type) => track('Calendar Type Changed', properties: {'type': type});

  void calendarSelected() => track('Calendar Selected');

  void bottomNavigationTabClicked(String tab) => track('Bottom Navigation Tab Clicked', properties: {'tab': tab});

  void deviceConnected() => track('Device Connected', properties: {
        ..._preferences.btDevice.toJson(),
      });

  void deviceDisconnected() => track('Device Disconnected');

  void memoriesPageCategoryOpened(MemoryCategory category) =>
      track('Fact Page Category Opened', properties: {'category': category.toString().split('.').last});

  void memoriesPageDeletedMemory(Memory memory) => track(
        'Fact Page Deleted Fact',
        properties: {
          'fact_category': memory.category.toString().split('.').last,
        },
      );

  void memoriesPageEditedMemory() => track('Fact Page Edited Fact');

  void memoriesPageCreateMemoryBtn() => track('Fact Page Create Fact Button Pressed');

<<<<<<< HEAD
  void memoriesPageReviewBtn() => track('Memories Page Review Button Pressed');
=======
  void memoriesPageReviewBtn() => track('Fact page Review Button Pressed');
>>>>>>> 3a092d3f

  void memoriesPageCreatedMemory(MemoryCategory category) =>
      track('Fact Page Created Fact', properties: {'fact_category': category.toString().split('.').last});

  Map<String, dynamic> _getTranscriptProperties(String transcript) {
    String transcriptCopy = transcript.substring(0, transcript.length);
    int speakersCount = 0;
    for (int i = 0; i < 5; i++) {
      if (transcriptCopy.contains('Speaker $i:')) speakersCount++;
      transcriptCopy = transcriptCopy.replaceAll('Speaker $i:', '');
    }
    transcriptCopy = transcriptCopy.replaceAll('  ', ' ').trim();
    return {
      'transcript_length': transcriptCopy.length,
      'transcript_word_count': transcriptCopy.split(' ').length,
      'speaker_count': speakersCount,
    };
  }

  Map<String, dynamic> getConversationEventProperties(ServerConversation convo) {
    var properties = _getTranscriptProperties(convo.getTranscript());
    int hoursAgo = DateTime.now().difference(convo.createdAt).inHours;
    properties['memory_hours_since_creation'] = hoursAgo;
    properties['memory_id'] = convo.id;
    properties['memory_discarded'] = convo.discarded;
    return properties;
  }

  void conversationCreated(ServerConversation conversation) {
    var properties = getConversationEventProperties(conversation);
    properties['memory_result'] = conversation.discarded ? 'discarded' : 'saved';
    properties['action_items_count'] = conversation.structured.actionItems.length;
    properties['transcript_language'] = _preferences.userPrimaryLanguage;
    track('Memory Created', properties: properties);
  }

  void conversationListItemClicked(ServerConversation conversation, int idx) =>
      track('Memory List Item Clicked', properties: getConversationEventProperties(conversation));

  void conversationShareButtonClick(ServerConversation conversation) =>
      track('Memory Share Button Clicked', properties: getConversationEventProperties(conversation));

  void conversationDeleted(ServerConversation conversation) =>
      track('Memory Deleted', properties: getConversationEventProperties(conversation));

  void chatMessageSent(String message) => track('Chat Message Sent',
      properties: {'message_length': message.length, 'message_word_count': message.split(' ').length});

  void speechProfileCapturePageClicked() => track('Speech Profile Capture Page Clicked');

  void showDiscardedMemoriesToggled(bool showDiscarded) =>
      track('Show Discarded Memories Toggled', properties: {'show_discarded': showDiscarded});

  void chatMessageConversationClicked(ServerConversation conversation) =>
      track('Chat Message Memory Clicked', properties: getConversationEventProperties(conversation));

  void addManualConversationClicked() => track('Add Manual Memory Clicked');

  void manualConversationCreated(ServerConversation conversation) =>
      track('Manual Memory Created', properties: getConversationEventProperties(conversation));

  void setUserProperties(String whatDoYouDo, String whereDoYouPlanToUseYourFriend, String ageRange) {
    setUserProperty('What the user does', whatDoYouDo);
    setUserProperty('Using Omi At', whereDoYouPlanToUseYourFriend);
    setUserProperty('Age Range', ageRange);
  }

  void reProcessConversation(ServerConversation conversation) =>
      track('Re-process Memory', properties: getConversationEventProperties(conversation));

  void developerModeEnabled() {
    track('Developer Mode Enabled');
    setUserProperty('Dev Mode Enabled', true);
  }

  void developerModeDisabled() {
    track('Developer Mode Disabled');
    setUserProperty('Dev Mode Enabled', false);
  }

  void userIDCopied() => track('User ID Copied');

  void exportMemories() => track('Dev Mode Export Memories');

  void importMemories() => track('Dev Mode Import Memories');

  void importedMemories() => track('Dev Mode Imported Memories');

  void supportContacted() => track('Support Contacted');

  void copiedConversationDetails(ServerConversation conversation, {String source = ''}) =>
      track('Copied Memory Detail $source'.trim(), properties: getConversationEventProperties(conversation));

  void checkedActionItem(ServerConversation conversation, int idx) =>
      track('Checked Action Item', properties: getConversationEventProperties(conversation));

  void uncheckedActionItem(ServerConversation conversation, int idx) =>
      track('Unchecked Action Item', properties: getConversationEventProperties(conversation));

  void deletedActionItem(ServerConversation conversation) =>
      track('Deleted Action Item', properties: getConversationEventProperties(conversation));

  void upgradeModalDismissed() => track('Upgrade Modal Dismissed');

  void upgradeModalClicked() => track('Upgrade Modal Clicked');

  void getFriendClicked() => track('Get Friend Clicked');

  void connectFriendClicked() => track('Connect Friend Clicked');

  void disconnectFriendClicked() => track('Disconnect Friend Clicked');

  void batteryIndicatorClicked() => track('Battery Indicator Clicked');

  void useWithoutDeviceOnboardingWelcome() => track('Use Without Device Onboarding Welcome');

  void useWithoutDeviceOnboardingFindDevices() => track('Use Without Device Onboarding Find Devices');

  // void pageViewed(String pageName) => startTimingEvent('Page View $pageName');

  void addedPerson() => track('Added Person');

  void removedPerson() => track('Removed Person');

  void assignSheetOpened() => track('Assign Sheet Opened');

  void assignedSegment(String assignType) => track('Assigned Segment $assignType');

  void unassignedSegment() => track('Unassigned Segment');

  void deleteAccountClicked() => track('Delete Account Clicked');

  void deleteAccountConfirmed() => track('Delete Account Confirmed');

  void deleteAccountCancelled() => track('Delete Account Cancelled');

  void deleteUser() => _mixpanel?.getPeople().deleteUser();
}<|MERGE_RESOLUTION|>--- conflicted
+++ resolved
@@ -162,11 +162,7 @@
 
   void memoriesPageCreateMemoryBtn() => track('Fact Page Create Fact Button Pressed');
 
-<<<<<<< HEAD
-  void memoriesPageReviewBtn() => track('Memories Page Review Button Pressed');
-=======
   void memoriesPageReviewBtn() => track('Fact page Review Button Pressed');
->>>>>>> 3a092d3f
 
   void memoriesPageCreatedMemory(MemoryCategory category) =>
       track('Fact Page Created Fact', properties: {'fact_category': category.toString().split('.').last});
