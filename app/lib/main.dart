import 'dart:async';

import 'package:firebase_auth/firebase_auth.dart';
import 'package:firebase_core/firebase_core.dart';
import 'package:flutter/material.dart';
import 'package:flutter/services.dart';
import 'package:flutter_blue_plus/flutter_blue_plus.dart' as ble;
import 'package:flutter_foreground_task/flutter_foreground_task.dart';
import 'package:flutter_localizations/flutter_localizations.dart';
import 'package:friend_private/backend/auth.dart';
import 'package:friend_private/backend/preferences.dart';
import 'package:friend_private/env/dev_env.dart';
import 'package:friend_private/env/env.dart';
import 'package:friend_private/env/prod_env.dart';
import 'package:friend_private/firebase_options_dev.dart' as dev;
import 'package:friend_private/firebase_options_prod.dart' as prod;
import 'package:friend_private/flavors.dart';
import 'package:friend_private/pages/home/page.dart';
import 'package:friend_private/pages/memory_detail/memory_detail_provider.dart';
import 'package:friend_private/pages/onboarding/wrapper.dart';
import 'package:friend_private/providers/auth_provider.dart';
import 'package:friend_private/providers/capture_provider.dart';
import 'package:friend_private/providers/device_provider.dart';
import 'package:friend_private/providers/home_provider.dart';
import 'package:friend_private/services/services.dart';
import 'package:friend_private/utils/logger.dart';
import 'package:friend_private/providers/memory_provider.dart';
import 'package:friend_private/providers/message_provider.dart';
import 'package:friend_private/providers/onboarding_provider.dart';
import 'package:friend_private/providers/plugin_provider.dart';
import 'package:friend_private/providers/speech_profile_provider.dart';
import 'package:friend_private/providers/websocket_provider.dart';
import 'package:friend_private/services/notification_service.dart';
import 'package:friend_private/utils/analytics/gleap.dart';
import 'package:friend_private/utils/analytics/growthbook.dart';
import 'package:friend_private/utils/analytics/mixpanel.dart';
import 'package:friend_private/providers/connectivity_provider.dart';
import 'package:friend_private/utils/features/calendar.dart';
import 'package:gleap_sdk/gleap_sdk.dart';
import 'package:instabug_flutter/instabug_flutter.dart';
import 'package:opus_dart/opus_dart.dart';
import 'package:opus_flutter/opus_flutter.dart' as opus_flutter;
import 'package:provider/provider.dart';
import 'package:talker_flutter/talker_flutter.dart';

Future<bool> _init() async {
  // Service manager
  ServiceManager.init();
  await ServiceManager.instance().start();

  // Firebase
  if (F.env == Environment.prod) {
    await Firebase.initializeApp(options: prod.DefaultFirebaseOptions.currentPlatform, name: 'prod');
  } else {
    await Firebase.initializeApp(options: dev.DefaultFirebaseOptions.currentPlatform, name: 'dev');
  }

  await NotificationService.instance.initialize();
  await SharedPreferencesUtil.init();
  await MixpanelManager.init();
  if (Env.gleapApiKey != null) Gleap.initialize(token: Env.gleapApiKey!);
  bool isAuth = false;
  try {
    isAuth = (await getIdToken()) != null;
  } catch (e) {} // if no connect this will fail

  if (isAuth) MixpanelManager().identify();
  if (isAuth) identifyGleap();
  initOpus(await opus_flutter.load());

  await GrowthbookUtil.init();
  CalendarUtil.init();
  ble.FlutterBluePlus.setLogLevel(ble.LogLevel.info, color: true);
  return isAuth;
}

void main() async {
  WidgetsFlutterBinding.ensureInitialized();
  if (F.env == Environment.prod) {
    Env.init(ProdEnv());
  } else {
    Env.init(DevEnv());
  }
  FlutterForegroundTask.initCommunicationPort();
  // _setupAudioSession();
  bool isAuth = await _init();
  if (Env.instabugApiKey != null) {
    Instabug.setWelcomeMessageMode(WelcomeMessageMode.disabled);
    runZonedGuarded(
      () async {
        Instabug.init(
          token: Env.instabugApiKey!,
          // invocationEvents: [InvocationEvent.shake, InvocationEvent.screenshot],
          invocationEvents: [],
        );
        if (isAuth) {
          Instabug.identifyUser(
            FirebaseAuth.instance.currentUser?.email ?? '',
            SharedPreferencesUtil().fullName,
            SharedPreferencesUtil().uid,
          );
        }
        FlutterError.onError = (FlutterErrorDetails details) {
          Zone.current.handleUncaughtError(details.exception, details.stack ?? StackTrace.empty);
        };
        Instabug.setColorTheme(ColorTheme.dark);
        runApp(const MyApp());
      },
      CrashReporting.reportCrash,
    );
  } else {
    runApp(const MyApp());
  }
}

class MyApp extends StatefulWidget {
  const MyApp({super.key});

  @override
  State<MyApp> createState() => _MyAppState();

  static _MyAppState of(BuildContext context) => context.findAncestorStateOfType<_MyAppState>()!;

  // The navigator key is necessary to navigate using static methods
  static final GlobalKey<NavigatorState> navigatorKey = GlobalKey<NavigatorState>();
}

class _MyAppState extends State<MyApp> with WidgetsBindingObserver {
  @override
  void initState() {
    NotificationUtil.initializeNotificationsEventListeners();
    NotificationUtil.initializeIsolateReceivePort();
    WidgetsBinding.instance.addObserver(this);
    super.initState();
  }

  void _deinit() {
    debugPrint("App > _deinit");
    ServiceManager.instance().deinit();
  }

  @override
  void didChangeAppLifecycleState(AppLifecycleState state) {
    super.didChangeAppLifecycleState(state);
    debugPrint("App > lifecycle changed $state");
    if (state == AppLifecycleState.detached) {
      _deinit();
    }
  }

  @override
  Widget build(BuildContext context) {
    return MultiProvider(
<<<<<<< HEAD
      providers: [
        ListenableProvider(create: (context) => ConnectivityProvider()),
        ChangeNotifierProvider(create: (context) => AuthenticationProvider()),
        ChangeNotifierProvider(create: (context) => MemoryProvider()),
        ListenableProvider(create: (context) => PluginProvider()),
        ChangeNotifierProxyProvider<PluginProvider, MessageProvider>(
          create: (context) => MessageProvider(),
          update: (BuildContext context, value, MessageProvider? previous) =>
              (previous?..updatePluginProvider(value)) ?? MessageProvider(),
        ),
        ChangeNotifierProvider(create: (context) => WebSocketProvider()),
        ChangeNotifierProxyProvider3<MemoryProvider, MessageProvider, WebSocketProvider, CaptureProvider>(
          create: (context) => CaptureProvider(),
          update: (BuildContext context, memory, message, wsProvider, CaptureProvider? previous) =>
              (previous?..updateProviderInstances(memory, message, wsProvider)) ?? CaptureProvider(),
        ),
        ChangeNotifierProxyProvider2<CaptureProvider, WebSocketProvider, DeviceProvider>(
          create: (context) => DeviceProvider(),
          update: (BuildContext context, captureProvider, wsProvider, DeviceProvider? previous) =>
              (previous?..setProviders(captureProvider, wsProvider)) ?? DeviceProvider(),
        ),
        ChangeNotifierProxyProvider<DeviceProvider, OnboardingProvider>(
          create: (context) => OnboardingProvider(),
          update: (BuildContext context, value, OnboardingProvider? previous) =>
              (previous?..setDeviceProvider(value)) ?? OnboardingProvider(),
        ),
        ListenableProvider(create: (context) => HomeProvider()),
        ChangeNotifierProxyProvider3<DeviceProvider, CaptureProvider, WebSocketProvider, SpeechProfileProvider>(
          create: (context) => SpeechProfileProvider(),
          update: (BuildContext context, device, capture, wsProvider, SpeechProfileProvider? previous) =>
              (previous?..setProviders(device, capture, wsProvider)) ?? SpeechProfileProvider(),
        ),
      ],
      builder: (context, child) {
        return WithForegroundTask(
          child: MaterialApp(
            navigatorObservers: [
              if (Env.instabugApiKey != null) InstabugNavigatorObserver(),
            ],
            debugShowCheckedModeBanner: F.env == Environment.dev,
            title: F.title,
            navigatorKey: MyApp.navigatorKey,
            localizationsDelegates: const [
              GlobalMaterialLocalizations.delegate,
              GlobalWidgetsLocalizations.delegate,
              GlobalCupertinoLocalizations.delegate,
            ],
            supportedLocales: const [Locale('en')],
            theme: ThemeData(
                useMaterial3: false,
                colorScheme: const ColorScheme.dark(
                  primary: Colors.black,
                  secondary: Colors.deepPurple,
                  surface: Colors.black38,
=======
        providers: [
          ListenableProvider(create: (context) => ConnectivityProvider()),
          ChangeNotifierProvider(create: (context) => AuthenticationProvider()),
          ChangeNotifierProvider(create: (context) => MemoryProvider()),
          ListenableProvider(create: (context) => PluginProvider()),
          ChangeNotifierProxyProvider<PluginProvider, MessageProvider>(
            create: (context) => MessageProvider(),
            update: (BuildContext context, value, MessageProvider? previous) =>
                (previous?..updatePluginProvider(value)) ?? MessageProvider(),
          ),
          ChangeNotifierProvider(create: (context) => WebSocketProvider()),
          ChangeNotifierProxyProvider3<MemoryProvider, MessageProvider, WebSocketProvider, CaptureProvider>(
            create: (context) => CaptureProvider(),
            update: (BuildContext context, memory, message, wsProvider, CaptureProvider? previous) =>
                (previous?..updateProviderInstances(memory, message, wsProvider)) ?? CaptureProvider(),
          ),
          ChangeNotifierProxyProvider2<CaptureProvider, WebSocketProvider, DeviceProvider>(
            create: (context) => DeviceProvider(),
            update: (BuildContext context, captureProvider, wsProvider, DeviceProvider? previous) =>
                (previous?..setProviders(captureProvider, wsProvider)) ?? DeviceProvider(),
          ),
          ChangeNotifierProxyProvider<DeviceProvider, OnboardingProvider>(
            create: (context) => OnboardingProvider(),
            update: (BuildContext context, value, OnboardingProvider? previous) =>
                (previous?..setDeviceProvider(value)) ?? OnboardingProvider(),
          ),
          ListenableProvider(create: (context) => HomeProvider()),
          ChangeNotifierProxyProvider3<DeviceProvider, CaptureProvider, WebSocketProvider, SpeechProfileProvider>(
            create: (context) => SpeechProfileProvider(),
            update: (BuildContext context, device, capture, wsProvider, SpeechProfileProvider? previous) =>
                (previous?..setProviders(device, capture, wsProvider)) ?? SpeechProfileProvider(),
          ),
          ChangeNotifierProxyProvider<PluginProvider, MemoryDetailProvider>(
            create: (context) => MemoryDetailProvider(),
            update: (BuildContext context, value, MemoryDetailProvider? previous) =>
                (previous?..setPluginProvider(value)) ?? MemoryDetailProvider(),
          ),
        ],
        builder: (context, child) {
          return WithForegroundTask(
            child: MaterialApp(
              navigatorObservers: [
                if (Env.instabugApiKey != null) InstabugNavigatorObserver(),
              ],
              debugShowCheckedModeBanner: F.env == Environment.dev,
              title: F.title,
              navigatorKey: MyApp.navigatorKey,
              localizationsDelegates: const [
                GlobalMaterialLocalizations.delegate,
                GlobalWidgetsLocalizations.delegate,
                GlobalCupertinoLocalizations.delegate,
              ],
              supportedLocales: const [Locale('en')],
              theme: ThemeData(
                  useMaterial3: false,
                  colorScheme: const ColorScheme.dark(
                    primary: Colors.black,
                    secondary: Colors.deepPurple,
                    surface: Colors.black38,
                  ),
                  snackBarTheme: SnackBarThemeData(
                    backgroundColor: Colors.grey.shade900,
                    contentTextStyle: const TextStyle(fontSize: 16, color: Colors.white, fontWeight: FontWeight.w500),
                  ),
                  textTheme: TextTheme(
                    titleLarge: const TextStyle(fontSize: 18, color: Colors.white),
                    titleMedium: const TextStyle(fontSize: 16, color: Colors.white),
                    bodyMedium: const TextStyle(fontSize: 14, color: Colors.white),
                    labelMedium: TextStyle(fontSize: 12, color: Colors.grey.shade200),
                  ),
                  textSelectionTheme: const TextSelectionThemeData(
                    cursorColor: Colors.white,
                    selectionColor: Colors.deepPurple,
                  )),
              themeMode: ThemeMode.dark,
              builder: (context, child) {
                FlutterError.onError = (FlutterErrorDetails details) {
                  WidgetsBinding.instance.addPostFrameCallback((_) {
                    Logger.instance.talker.handle(details.exception, details.stack);
                  });
                };
                ErrorWidget.builder = (errorDetails) {
                  return CustomErrorWidget(errorMessage: errorDetails.exceptionAsString());
                };
                return child!;
              },
              home: TalkerWrapper(
                talker: Logger.instance.talker,
                options: TalkerWrapperOptions(
                  enableErrorAlerts: true,
                  enableExceptionAlerts: true,
                  exceptionAlertBuilder: (context, data) {
                    return Container(
                      width: double.infinity,
                      padding: const EdgeInsets.all(12),
                      decoration: BoxDecoration(
                        color: Colors.red,
                        borderRadius: BorderRadius.circular(10),
                      ),
                      child: ListTile(
                        contentPadding: const EdgeInsets.all(0),
                        leading: const Icon(Icons.error_outline, color: Colors.white),
                        title: Text(
                          data.message ?? 'Something went wrong! Please try again later.',
                          style: const TextStyle(color: Colors.white, fontWeight: FontWeight.bold),
                        ),
                        trailing: IconButton(
                          icon: const Icon(Icons.share, color: Colors.white),
                          onPressed: () {},
                        ),
                      ),
                    );
                  },
>>>>>>> 75485057
                ),
                snackBarTheme: SnackBarThemeData(
                  backgroundColor: Colors.grey.shade900,
                  contentTextStyle: const TextStyle(fontSize: 16, color: Colors.white, fontWeight: FontWeight.w500),
                ),
                textTheme: TextTheme(
                  titleLarge: const TextStyle(fontSize: 18, color: Colors.white),
                  titleMedium: const TextStyle(fontSize: 16, color: Colors.white),
                  bodyMedium: const TextStyle(fontSize: 14, color: Colors.white),
                  labelMedium: TextStyle(fontSize: 12, color: Colors.grey.shade200),
                ),
                textSelectionTheme: const TextSelectionThemeData(
                  cursorColor: Colors.white,
                  selectionColor: Colors.deepPurple,
                )),
            themeMode: ThemeMode.dark,
            builder: (context, child) {
              FlutterError.onError = (FlutterErrorDetails details) {
                WidgetsBinding.instance.addPostFrameCallback((_) {
                  Logger.instance.talker.handle(details.exception, details.stack);
                });
              };
              ErrorWidget.builder = (errorDetails) {
                return CustomErrorWidget(errorMessage: errorDetails.exceptionAsString());
              };
              return child!;
            },
            home: TalkerWrapper(
              talker: Logger.instance.talker,
              options: TalkerWrapperOptions(
                enableErrorAlerts: true,
                enableExceptionAlerts: true,
                exceptionAlertBuilder: (context, data) {
                  return Container(
                    width: double.infinity,
                    padding: const EdgeInsets.all(12),
                    decoration: BoxDecoration(
                      color: Colors.red,
                      borderRadius: BorderRadius.circular(10),
                    ),
                    child: ListTile(
                      contentPadding: const EdgeInsets.all(0),
                      leading: const Icon(Icons.error_outline, color: Colors.white),
                      title: Text(
                        data.message ?? 'Something went wrong! Please try again later.',
                        style: const TextStyle(color: Colors.white, fontWeight: FontWeight.bold),
                      ),
                    ),
                  );
                },
              ),
              child: const DeciderWidget(),
            ),
          ),
        );
      },
    );
  }
}

class DeciderWidget extends StatefulWidget {
  const DeciderWidget({super.key});

  @override
  State<DeciderWidget> createState() => _DeciderWidgetState();
}

class _DeciderWidgetState extends State<DeciderWidget> {
  @override
  void initState() {
    WidgetsBinding.instance.addPostFrameCallback((_) {
      if (context.read<ConnectivityProvider>().isConnected) {
        NotificationService.instance.saveNotificationToken();
      }
    });
    super.initState();
  }

  @override
  Widget build(BuildContext context) {
    return Consumer<AuthenticationProvider>(
      builder: (context, authProvider, child) {
        if (SharedPreferencesUtil().onboardingCompleted && authProvider.isSignedIn()) {
          return const HomePageWrapper();
        } else {
          return const OnboardingWrapper();
        }
      },
    );
  }
}

class CustomErrorWidget extends StatelessWidget {
  final String errorMessage;

  const CustomErrorWidget({super.key, required this.errorMessage});

  @override
  Widget build(BuildContext context) {
    return Scaffold(
      body: Center(
        child: Column(
          mainAxisAlignment: MainAxisAlignment.center,
          children: [
            const Icon(
              Icons.error_outline,
              color: Colors.red,
              size: 50.0,
            ),
            const SizedBox(height: 10.0),
            const Text(
              'Something went wrong! Please try again later.',
              textAlign: TextAlign.center,
              style: TextStyle(fontSize: 18.0, fontWeight: FontWeight.bold),
            ),
            const SizedBox(height: 10.0),
            Container(
              padding: const EdgeInsets.all(10),
              margin: const EdgeInsets.all(16),
              height: 200,
              decoration: BoxDecoration(
                color: const Color.fromARGB(255, 63, 63, 63),
                borderRadius: BorderRadius.circular(10),
              ),
              child: Text(
                errorMessage,
                textAlign: TextAlign.start,
                style: const TextStyle(fontSize: 16.0),
              ),
            ),
            const SizedBox(height: 10.0),
            SizedBox(
              width: 210,
              child: ElevatedButton(
                style: ElevatedButton.styleFrom(backgroundColor: Colors.red),
                onPressed: () {
                  Clipboard.setData(ClipboardData(text: errorMessage));
                  ScaffoldMessenger.of(context).showSnackBar(
                    const SnackBar(
                      content: Text('Error message copied to clipboard'),
                    ),
                  );
                },
                child: const Row(
                  mainAxisAlignment: MainAxisAlignment.center,
                  crossAxisAlignment: CrossAxisAlignment.center,
                  children: [
                    Text('Copy error message'),
                    SizedBox(width: 10),
                    Icon(Icons.copy_rounded),
                  ],
                ),
              ),
            ),
          ],
        ),
      ),
    );
  }
}<|MERGE_RESOLUTION|>--- conflicted
+++ resolved
@@ -151,62 +151,6 @@
   @override
   Widget build(BuildContext context) {
     return MultiProvider(
-<<<<<<< HEAD
-      providers: [
-        ListenableProvider(create: (context) => ConnectivityProvider()),
-        ChangeNotifierProvider(create: (context) => AuthenticationProvider()),
-        ChangeNotifierProvider(create: (context) => MemoryProvider()),
-        ListenableProvider(create: (context) => PluginProvider()),
-        ChangeNotifierProxyProvider<PluginProvider, MessageProvider>(
-          create: (context) => MessageProvider(),
-          update: (BuildContext context, value, MessageProvider? previous) =>
-              (previous?..updatePluginProvider(value)) ?? MessageProvider(),
-        ),
-        ChangeNotifierProvider(create: (context) => WebSocketProvider()),
-        ChangeNotifierProxyProvider3<MemoryProvider, MessageProvider, WebSocketProvider, CaptureProvider>(
-          create: (context) => CaptureProvider(),
-          update: (BuildContext context, memory, message, wsProvider, CaptureProvider? previous) =>
-              (previous?..updateProviderInstances(memory, message, wsProvider)) ?? CaptureProvider(),
-        ),
-        ChangeNotifierProxyProvider2<CaptureProvider, WebSocketProvider, DeviceProvider>(
-          create: (context) => DeviceProvider(),
-          update: (BuildContext context, captureProvider, wsProvider, DeviceProvider? previous) =>
-              (previous?..setProviders(captureProvider, wsProvider)) ?? DeviceProvider(),
-        ),
-        ChangeNotifierProxyProvider<DeviceProvider, OnboardingProvider>(
-          create: (context) => OnboardingProvider(),
-          update: (BuildContext context, value, OnboardingProvider? previous) =>
-              (previous?..setDeviceProvider(value)) ?? OnboardingProvider(),
-        ),
-        ListenableProvider(create: (context) => HomeProvider()),
-        ChangeNotifierProxyProvider3<DeviceProvider, CaptureProvider, WebSocketProvider, SpeechProfileProvider>(
-          create: (context) => SpeechProfileProvider(),
-          update: (BuildContext context, device, capture, wsProvider, SpeechProfileProvider? previous) =>
-              (previous?..setProviders(device, capture, wsProvider)) ?? SpeechProfileProvider(),
-        ),
-      ],
-      builder: (context, child) {
-        return WithForegroundTask(
-          child: MaterialApp(
-            navigatorObservers: [
-              if (Env.instabugApiKey != null) InstabugNavigatorObserver(),
-            ],
-            debugShowCheckedModeBanner: F.env == Environment.dev,
-            title: F.title,
-            navigatorKey: MyApp.navigatorKey,
-            localizationsDelegates: const [
-              GlobalMaterialLocalizations.delegate,
-              GlobalWidgetsLocalizations.delegate,
-              GlobalCupertinoLocalizations.delegate,
-            ],
-            supportedLocales: const [Locale('en')],
-            theme: ThemeData(
-                useMaterial3: false,
-                colorScheme: const ColorScheme.dark(
-                  primary: Colors.black,
-                  secondary: Colors.deepPurple,
-                  surface: Colors.black38,
-=======
         providers: [
           ListenableProvider(create: (context) => ConnectivityProvider()),
           ChangeNotifierProvider(create: (context) => AuthenticationProvider()),
@@ -320,7 +264,6 @@
                       ),
                     );
                   },
->>>>>>> 75485057
                 ),
                 snackBarTheme: SnackBarThemeData(
                   backgroundColor: Colors.grey.shade900,
